import os
import numpy as np
import pandas as pd
from collections import deque
from tqdm import tqdm
from itertools import product
import torch
from typing import Dict, Any, List, Callable, Optional
<<<<<<< HEAD
=======
from tensorboardX import SummaryWriter
>>>>>>> 586c956d

from .base_evaluator import BaseEvaluator
from core.data.benchmark import ALL_SUITES
from core.data.benchmark.benchmark_utils import get_suites_list, gather_results, read_pose_txt, get_benchmark_dir
from ding.envs import BaseEnvManager
from ding.torch_utils.data_helper import to_tensor
from ding.utils import build_logger


class CarlaBenchmarkEvaluator(BaseEvaluator):
    """
    Evaluator used to evaluate a policy with Carla benchmark evaluation suites. It uses several environments
    in ``EnvManager`` to evaluate policy. For every suites provided by user, evaluator will first find and
    store all available reset params from Benchmark files and store them in a queue such that each reset
    param is evaluated once and only once. The evaluation results are stored in a '.csv' file with reward,
    success and failure status and reset param of the episode.

    Note:
        Env manager must run WITHOUT auto reset.

    :Arguments:
        - cfg (Dict): Config dict.
        - env (BaseEnvManager): Env manager used to evaluate.
        - policy (Any): Policy to evaluate. Must have ``forward`` method.
        - tb_logger (SummaryWriter, optional): Tensorboard writter to store values in tensorboard. Defaults to None.
        - exp_name (str, optional): Name of the experiments. Used to build logger. Defaults to 'default_experiment'.
        - instance_name (str, optional): Name of the evaluator. Used to build logger. Defaults to 'benchmark_evaluator'.

    :Interfaces: reset, eval, close, should_eval

    :Properties:
        - env (BaseEnvManager): Env manager with several environments used to evaluate.
        - policy (Any): Policy instance to interact with envs.
    """

    config = dict(
        benchmark_dir=None,
        result_dir='',
        transform_obs=False,
        episodes_per_suite=100,
        stop_rate=1,
        resume=False,
        suite='FullTown01-v0',
        weathers=None,
        seed=0,
        save_files=True,
    )

    def __init__(
            self,
            cfg: Dict,
            env: BaseEnvManager,
            policy: Any,
            tb_logger: Optional['SummaryWriter'] = None,  # noqa
            exp_name: Optional[str] = 'default_experiment',
            instance_name: Optional[str] = 'benchmark_evaluator',
    ) -> None:
        super().__init__(cfg, env, policy, tb_logger=tb_logger, exp_name=exp_name, instance_name=instance_name)
        self._benchmark_dir = self._cfg.benchmark_dir
        self._result_dir = self._cfg.result_dir
        self._transform_obs = self._cfg.transform_obs
        self._episodes_per_suite = self._cfg.episodes_per_suite
        self._resume = self._cfg.resume
        if self._benchmark_dir is None:
            self._benchmark_dir = get_benchmark_dir()

        suite = self._cfg.suite
        self._eval_suite_list = get_suites_list(suite)
        self._stop_rate = self._cfg.stop_rate
        self._seed = self._cfg.seed
        self._weathers = self._cfg.weathers
        self._save_files = self._cfg.save_files

        self._close_flag = False
        self._last_eval_iter = 0
        self._max_success_rate = 0

    @property
    def env(self) -> BaseEnvManager:
        return self._env_manager

    @env.setter
    def env(self, _env_manager: BaseEnvManager) -> None:
        assert not _env_manager._auto_reset, "auto reset for env manager should be closed!"
        self._end_flag = False
        self._env_manager = _env_manager
        self._env_manager.launch()
        self._env_num = self._env_manager.env_num

    def close(self) -> None:
        """
        Close the collector and the env manager if not closed.
        """
        if self._close_flag:
            return
        self._close_flag = True
        self._env_manager.close()
        if self._tb_logger is not None:
            self._tb_logger.flush()
            self._tb_logger.close()

    def reset(self) -> None:
        """
        Reset evaluator and policies.
        """
        self._policy.reset([i for i in range(self._env_num)])
        self._last_eval_iter = 0
        self._max_success_rate = 0

    def should_eval(self, train_iter: int) -> bool:
        """
        Judge if the training iteration is at frequency value to run evaluation.

        :Arguments:
            - train_iter (int): Current training iteration

        :Returns:
            bool: Whether should run iteration
        """
        if (train_iter - self._last_eval_iter) < self._cfg.eval_freq and train_iter != 0:
            return False
        self._last_eval_iter = train_iter
        return True

    def eval(
            self,
            save_ckpt_fn: Callable = None,
            train_iter: int = -1,
            envstep: int = -1,
            policy_kwargs: Optional[Dict] = None,
            n_episode: Optional[int] = None
    ) -> float:
        """
        Run evaluation with provided policy arguments. It will evaluate all available episodes of the benchmark suite
        unless `episode_per_suite` is set in config.

        :Arguments:
            - save_ckpt_fn (Callable, optional): Function to save ckpt. Will be called if at best performance.
                Defaults to None.
            - train_iter (int, optional): Current training iterations. Defaults to -1.
            - envstep (int, optional): Current env steps. Defaults to -1.
            - policy_kwargs (Dict, optional): Additional arguments in policy forward. Defaults to None.
            - n_episode: (int, optional): Episodes to eval. By default it is set in config.

        :Returns:
            Tuple[bool, float]: Whether reach stop value and success rate.
        """
        if policy_kwargs is None:
            policy_kwargs = dict()
        if n_episode is None:
            n_episode = self._episodes_per_suite
        assert n_episode >= self._env_num, "Env num must be more than episode num!"
        if self._result_dir != '':
            os.makedirs(self._result_dir, exist_ok=True)

        total_time = 0.0
        total_episodes = 0
        success_episodes = 0
        self.reset()

        for suite in tqdm(self._eval_suite_list):
            args, kwargs = ALL_SUITES[suite]
            assert len(args) == 0
            reset_params = kwargs.copy()
            poses_txt = reset_params.pop('poses_txt')
            weathers = reset_params.pop('weathers')
            suite_name = suite + '_seed%d' % self._seed
            summary_csv = os.path.join(self._result_dir, suite_name + ".csv")
            if os.path.exists(summary_csv):
                summary = pd.read_csv(summary_csv)
            else:
                summary = pd.DataFrame()

            if self._weathers is not None:
                weathers = self._weathers

            pose_pairs = read_pose_txt(self._benchmark_dir, poses_txt)

            episode_queue = deque()
            running_env_params = dict()
            results = []
            running_envs = 0

            for episode, (weather, (start, end)) in enumerate(product(weathers, pose_pairs)):
                if episode >= n_episode:
                    break
                param = reset_params.copy()
                param['start'] = start
                param['end'] = end
                param['weather'] = weather
                if self._resume and len(summary) > 0 and ((summary['start'] == start) & (summary['end'] == end) &
                                                          (summary['weather'] == weather)).any():
<<<<<<< HEAD
                    self._logger.info('[EVALUATOR] weather:{}, route:{}, {} already exist'.format(weather, start, end))
=======
                    self._logger.info(
                        '[EVALUATOR] weather: {}, route: ({}, {}) already exist'.format(weather, start, end)
                    )
>>>>>>> 586c956d
                    continue
                if running_envs < self._env_num:
                    running_env_params[running_envs] = param
                    running_envs += 1
                else:
                    episode_queue.append(param)

            if not running_env_params:
                self._logger.info("[EVALUATOR] Nothing to eval.")
            else:
                for env_id in running_env_params:
                    self._env_manager.seed({env_id: self._seed})
                self._env_manager.reset(running_env_params)
                with self._timer:
                    while True:
                        obs = self._env_manager.ready_obs
                        for key in obs:
                            if key not in running_env_params:
                                obs.pop(key)
                        if not obs:
                            break
                        if self._transform_obs:
                            obs = to_tensor(obs, dtype=torch.float32)
                        policy_output = self._policy.forward(obs, **policy_kwargs)
                        actions = {env_id: output['action'] for env_id, output in policy_output.items()}
                        timesteps = self._env_manager.step(actions)
                        for i, t in timesteps.items():
                            if t.info.get('abnormal', False):
                                self._policy.reset([i])
                                self._env_manager.reset(reset_params={i: running_env_params[i]})
                                continue
                            if t.done:
                                self._policy.reset([i])
                                result = {
                                    'start': running_env_params[i]['start'],
                                    'end': running_env_params[i]['end'],
                                    'weather': running_env_params[i]['weather'],
                                    'reward': t.info['final_eval_reward'],
                                    'success': t.info['success'],
                                    'collided': t.info['collided'],
                                    'timecost': int(t.info['tick']),
                                }
                                results.append(result)
                                if episode_queue:
                                    reset_param = episode_queue.pop()
                                    self._env_manager.reset({i: reset_param})
                                    running_env_params[i] = reset_param
                        if self._env_manager.done:
                            break
                duration = self._timer.value
                success_num = 0
                episode_num = 0
                episode_reward = []
                envstep_num = 0
                for result in results:
                    episode_num += 1
                    if result['success']:
                        success_num += 1
                    episode_reward.append(result['reward'])
                    envstep_num += result['timecost']

                if self._save_files:
                    results_pd = pd.DataFrame(results)
                    summary = pd.concat([summary, results_pd])
                    summary.to_csv(summary_csv, index=False)

                info = {
                    'suite': suite,
                    'train_iter': train_iter,
                    'ckpt_name': 'iteration_{}.pth.tar'.format(train_iter),
                    'avg_envstep_per_episode': envstep_num / n_episode,
                    'evaluate_time': duration,
                    'avg_time_per_episode': duration / n_episode,
                    'success_rate': 0 if envstep_num == 0 else success_num / episode_num,
                    'reward_mean': np.mean(episode_reward),
                    'reward_std': np.std(episode_reward),
                }
                if train_iter == -1:
                    info.pop('train_iter')
                    info.pop('ckpt_name')
                elif self._tb_logger is not None:
                    for k, v in info.items():
                        if k in ['train_iter', 'ckpt_name', 'suite']:
                            continue
                        if not np.isscalar(v):
                            continue
<<<<<<< HEAD
                        if t.done:
                            self._policy.reset([i])
                            result = {
                                'start': running_env_params[i]['start'],
                                'end': running_env_params[i]['end'],
                                'weather': running_env_params[i]['weather'],
                                'reward': t.info['final_eval_reward'],
                                'success': t.info['success'],
                                'collided': t.info['collided'],
                                'timecost': int(t.info['tick']),
                            }
                            results.append(result)
                            if episode_queue:
                                reset_param = episode_queue.pop()
                                self._env_manager.reset({i: reset_param})
                                running_env_params[i] = reset_param
                    if self._env_manager.done:
                        break
            duration = self._timer.value
            success_num = 0
            episode_num = 0
            episode_reward = []
            envstep_num = 0
            for result in results:
                episode_num += 1
                if result['success']:
                    success_num += 1
                episode_reward.append(result['reward'])
                envstep_num += result['timecost']

            if self._save_files:
                summary = pd.DataFrame(results)
                summary.to_csv(summary_csv, index=False)
            info = {
                'suite': suite,
                'train_iter': train_iter,
                'ckpt_name': 'iteration_{}.pth.tar'.format(train_iter),
                'avg_envstep_per_episode': envstep_num / n_episode,
                'evaluate_time': duration,
                'avg_time_per_episode': duration / n_episode,
                'success_rate': 0 if envstep_num == 0 else success_num / episode_num,
                'reward_mean': np.mean(episode_reward),
                'reward_std': np.std(episode_reward),
            }
            if train_iter == -1:
                info.pop('train_iter')
                info.pop('ckpt_name')
            elif self._tb_logger is not None:
                for k, v in info.items():
                    if k in ['train_iter', 'ckpt_name', 'suite']:
                        continue
                    if not np.isscalar(v):
                        continue
                    self._tb_logger.add_scalar('{}_{}_iter/'.format(self._instance_name, suite) + k, v, train_iter)
                    self._tb_logger.add_scalar('{}_{}_step/'.format(self._instance_name, suite) + k, v, envstep)
            self._logger.info(self._logger.get_tabulate_vars_hor(info))

            total_episodes += episode_num
            success_episodes += success_num
            total_time += duration
=======
                        self._tb_logger.add_scalar('{}_{}_iter/'.format(self._instance_name, suite) + k, v, train_iter)
                        self._tb_logger.add_scalar('{}_{}_step/'.format(self._instance_name, suite) + k, v, envstep)
                self._logger.info(self._logger.get_tabulate_vars_hor(info))

                total_episodes += episode_num
                success_episodes += success_num
                total_time += duration
>>>>>>> 586c956d

        if self._save_files:
            results = gather_results(self._result_dir)
            print(results)

        success_rate = 0 if total_episodes == 0 else success_episodes / total_episodes
        if success_rate > self._max_success_rate:
            if save_ckpt_fn:
                save_ckpt_fn('ckpt_best.pth.tar')
            self._max_success_rate = success_rate
        stop_flag = success_rate > self._stop_rate and train_iter > 0
        if stop_flag:
            self._logger.info(
                "[EVALUATOR] " +
                "Current success rate: {} is greater than stop rate: {}".format(success_rate, self._stop_rate) +
                ", so the training is converged."
            )
        self._logger.info('[EVALUATOR] Total success: {}/{}.'.format(success_episodes, total_episodes))
        self._logger.info('[EVALUATOR] Total time: {:.3f} hours.'.format(total_time / 3600.0))
        return stop_flag, success_rate<|MERGE_RESOLUTION|>--- conflicted
+++ resolved
@@ -6,10 +6,7 @@
 from itertools import product
 import torch
 from typing import Dict, Any, List, Callable, Optional
-<<<<<<< HEAD
-=======
 from tensorboardX import SummaryWriter
->>>>>>> 586c956d
 
 from .base_evaluator import BaseEvaluator
 from core.data.benchmark import ALL_SUITES
@@ -202,13 +199,9 @@
                 param['weather'] = weather
                 if self._resume and len(summary) > 0 and ((summary['start'] == start) & (summary['end'] == end) &
                                                           (summary['weather'] == weather)).any():
-<<<<<<< HEAD
-                    self._logger.info('[EVALUATOR] weather:{}, route:{}, {} already exist'.format(weather, start, end))
-=======
                     self._logger.info(
                         '[EVALUATOR] weather: {}, route: ({}, {}) already exist'.format(weather, start, end)
                     )
->>>>>>> 586c956d
                     continue
                 if running_envs < self._env_num:
                     running_env_params[running_envs] = param
@@ -295,68 +288,6 @@
                             continue
                         if not np.isscalar(v):
                             continue
-<<<<<<< HEAD
-                        if t.done:
-                            self._policy.reset([i])
-                            result = {
-                                'start': running_env_params[i]['start'],
-                                'end': running_env_params[i]['end'],
-                                'weather': running_env_params[i]['weather'],
-                                'reward': t.info['final_eval_reward'],
-                                'success': t.info['success'],
-                                'collided': t.info['collided'],
-                                'timecost': int(t.info['tick']),
-                            }
-                            results.append(result)
-                            if episode_queue:
-                                reset_param = episode_queue.pop()
-                                self._env_manager.reset({i: reset_param})
-                                running_env_params[i] = reset_param
-                    if self._env_manager.done:
-                        break
-            duration = self._timer.value
-            success_num = 0
-            episode_num = 0
-            episode_reward = []
-            envstep_num = 0
-            for result in results:
-                episode_num += 1
-                if result['success']:
-                    success_num += 1
-                episode_reward.append(result['reward'])
-                envstep_num += result['timecost']
-
-            if self._save_files:
-                summary = pd.DataFrame(results)
-                summary.to_csv(summary_csv, index=False)
-            info = {
-                'suite': suite,
-                'train_iter': train_iter,
-                'ckpt_name': 'iteration_{}.pth.tar'.format(train_iter),
-                'avg_envstep_per_episode': envstep_num / n_episode,
-                'evaluate_time': duration,
-                'avg_time_per_episode': duration / n_episode,
-                'success_rate': 0 if envstep_num == 0 else success_num / episode_num,
-                'reward_mean': np.mean(episode_reward),
-                'reward_std': np.std(episode_reward),
-            }
-            if train_iter == -1:
-                info.pop('train_iter')
-                info.pop('ckpt_name')
-            elif self._tb_logger is not None:
-                for k, v in info.items():
-                    if k in ['train_iter', 'ckpt_name', 'suite']:
-                        continue
-                    if not np.isscalar(v):
-                        continue
-                    self._tb_logger.add_scalar('{}_{}_iter/'.format(self._instance_name, suite) + k, v, train_iter)
-                    self._tb_logger.add_scalar('{}_{}_step/'.format(self._instance_name, suite) + k, v, envstep)
-            self._logger.info(self._logger.get_tabulate_vars_hor(info))
-
-            total_episodes += episode_num
-            success_episodes += success_num
-            total_time += duration
-=======
                         self._tb_logger.add_scalar('{}_{}_iter/'.format(self._instance_name, suite) + k, v, train_iter)
                         self._tb_logger.add_scalar('{}_{}_step/'.format(self._instance_name, suite) + k, v, envstep)
                 self._logger.info(self._logger.get_tabulate_vars_hor(info))
@@ -364,7 +295,6 @@
                 total_episodes += episode_num
                 success_episodes += success_num
                 total_time += duration
->>>>>>> 586c956d
 
         if self._save_files:
             results = gather_results(self._result_dir)
