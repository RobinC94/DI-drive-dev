--- conflicted
+++ resolved
@@ -38,11 +38,7 @@
     metadata = {'render.modes': ['rgb_array']}
     action_space = spaces.Dict({})
     observation_space = spaces.Dict({})
-<<<<<<< HEAD
     reward_space = spaces.Box(low=-float('inf'), high=float('inf'), shape=(1, ))
-=======
-    reward_space = None
->>>>>>> 15a2d934
     reward_type = ['goal', 'distance', 'speed', 'angle', 'steer', 'lane', 'failure']
     config = dict(
         simulator=dict(),
